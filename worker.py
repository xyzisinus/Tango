--- conflicted
+++ resolved
@@ -82,10 +82,7 @@
         # Here is where we give up
         else:
             self.jobQueue.makeDead(self.job.id, err)
-<<<<<<< HEAD
-            self.appendMsg(hdrfile, "Internal error: Unable to complete job after %d tries. Please resubmit"  % (Config.JOB_RETRIES))
-            self.appendMsg(hdrfile, "Job status: waitVM=%s copyIn=%s runJob=%s copyOut=%s" % (ret["waitvm"], ret["copyin"], ret["runjob"], ret["copyout"]))
-=======
+
             self.appendMsg(
                 hdrfile,
                 "Internal error: Unable to complete job after %d tries. Pleae resubmit" %
@@ -97,7 +94,7 @@
                  ret["copyin"],
                     ret["runjob"],
                     ret["copyout"]))
->>>>>>> 3baadca4
+
             self.catFiles(hdrfile, self.job.outputFile)
             self.detachVM(return_vm=False, replace_vm=True)
             self.notifyServer(self.job)
@@ -297,14 +294,6 @@
                     msg = "Error: Copy in to VM failed (status=%d)" % (
                         ret["copyin"])
                 elif ret["runjob"] != 0:
-<<<<<<< HEAD
-                    if ret["runjob"] == 1: # This should never happen
-                        msg = "Error: Autodriver usage error (status=%d)" % (ret["runjob"])
-                    elif ret["runjob"] == 2 or ret["runjob"] == -1:
-                        msg = "Error: Job timed out after %d seconds" % (self.job.timeout)
-                    else: # This should never happen
-                        msg = "Error: Unknown autodriver error (status=%d)" % (ret["runjob"])
-=======
                     if ret["runjob"] == 1:  # This should never happen
                         msg = "Error: Autodriver usage error (status=%d)" % (
                             ret["runjob"])
@@ -314,7 +303,7 @@
                     else:  # This should never happen
                         msg = "Error: Unknown autodriver error (status=%d)" % (
                             ret["runjob"])
->>>>>>> 3baadca4
+
                 elif ret["copyout"] != 0:
                     msg += "Error: Copy out from VM failed (status=%d)" % (
                         ret["copyout"])
