--- conflicted
+++ resolved
@@ -30,7 +30,7 @@
         TangoMachine - A description of the Autograding Virtual Machine
     """
     def __init__(self, name = "DefaultTestVM", image = None, vmms = None,
-                network = None, cores = None, memory = None, disk = None, 
+                network = None, cores = None, memory = None, disk = None,
                 domain_name = None, ec2_id = None, resume = None, id = None,
                 instance_id = None):
         self.name = name
@@ -52,7 +52,7 @@
     """
     def __init__(self, vm = None,
                 outputFile = None, name = None, input = None,
-                notifyURL = None, timeout = 0, 
+                notifyURL = None, timeout = 0,
                 maxOutputFileSize = Config.MAX_OUTPUT_FILE_SIZE):
         self.assigned = False
         self.retries = 0
@@ -67,7 +67,6 @@
         self.name = name
         self.notifyURL = notifyURL
         self.timeout = timeout
-<<<<<<< HEAD
         self.trace = []
         self.maxOutputFileSize = maxOutputFileSize
         self._remoteLocation = None
@@ -88,7 +87,7 @@
 
     def appendTrace(self, trace_str):
         self.syncRemote()
-        self.trace.append(trace_str) 
+        self.trace.append(trace_str)
         self.updateRemote()
 
     def setId(self, new_id):
@@ -201,7 +200,7 @@
         self.__db.rpush(self.key, pickled_item)
 
     def get(self, block=True, timeout=None):
-        """Remove and return an item from the queue. 
+        """Remove and return an item from the queue.
 
         If optional args block is true and timeout is None (the default), block
         if necessary until an item is available."""
@@ -230,7 +229,7 @@
         self.__dict__.update(dict)
 
 
-# This is an abstract class that decides on 
+# This is an abstract class that decides on
 # if we should initiate a TangoRemoteDictionary or TangoNativeDictionary
 # Since there are no abstract classes in Python, we use a simple method
 def TangoDictionary(object_name):
@@ -318,8 +317,4 @@
 
     def _clean(self):
         # only for testing
-        return
-=======
-        self.trace = trace
-        self.maxOutputFileSize = maxOutputFileSize
->>>>>>> 7e264098
+        return