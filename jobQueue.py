#
# jobQueue.py - Code that manipulates and manages the job queue
#
# JobQueue: Class that creates the job queue and provides functions
# for manipulating it.
#
# JobManager: Class that creates a thread object that looks for new
# work on the job queue and assigns it to workers.
#
import time
import threading
import logging

from datetime import datetime
from config import Config
from tangoObjects import TangoDictionary, TangoJob

#
# JobQueue - This class defines the job queue and the functions for
# manipulating it. The actual queue is made up of two smaller
# sub-lists:
#
# - The active list is a dictionary, keyed off job ID, that holds all
#   jobs that are active, including those not yet assigned to a worker
#   thread.  The trace attribute of a job being None indicates that
#   the job is not yet assigned.  Only the JobManager thread can
#   assign jobs to Workers.
#
# - The dead list is a dictionary of the jobs that have completed.
#


class JobQueue:

    def __init__(self, preallocator):
        self.liveJobs = TangoDictionary("liveJobs")
        self.deadJobs = TangoDictionary("deadJobs")
        self.queueLock = threading.Lock()
        self.preallocator = preallocator
        self.log = logging.getLogger("JobQueue")
        self.nextID = 1

    def _getNextID(self):
        """_getNextID - updates and returns the next ID to be used for a job

        Jobs have ID's between 1 and MAX_JOBID.
        """
        self.log.debug("_getNextID|Acquiring lock to job queue.")
        self.queueLock.acquire()
        self.log.debug("_getNextID|Acquired lock to job queue.")
        id = self.nextID

        # If a job already exists in the queue at nextID, then try to find
        # an empty ID. If the queue is full, then return -1.
        keys = self.liveJobs.keys()
        if (str(id) in keys):
            id = -1
            for i in xrange(1, Config.MAX_JOBID + 1):
                if (str(i) not in keys):
                    id = i
                    break

        self.nextID += 1
        if self.nextID > Config.MAX_JOBID:
            self.nextID = 1
        self.queueLock.release()
        self.log.debug("_getNextID|Released lock to job queue.")
        return id

    def add(self, job):
        """add - add job to live queue

        This function assigns an ID number to a job and then adds it
        to the queue of live jobs.
        """
        if (not isinstance(job, TangoJob)):
            return -1
        self.log.debug("add|Getting next ID")
        job.setId(self._getNextID())
        if (job.id == -1):
            self.log.info("add|JobQueue is full")
            return -1
        self.log.debug("add|Gotten next ID: " + str(job.id))
        self.log.info("add|Unassigning job %s" % str(job.id))
        job.makeUnassigned()
        job.retries = 0

        # Add the job to the queue. Careful not to append the trace until we
        # know the job has actually been added to the queue.
        self.log.debug("add|Acquiring lock to job queue.")
        self.queueLock.acquire()
        self.log.debug("add| Acquired lock to job queue.")

        self.liveJobs.set(job.id, job)
        job.appendTrace("%s|Added job %s:%d to queue" %
<<<<<<< HEAD
                        (datetime.utcnow().ctime(), job.name, job.id))
=======
                (datetime.utcnow().ctime(), job.name, job.id))
>>>>>>> 2c4f98ce

        self.log.debug("Ref: " + str(job._remoteLocation))
        self.log.debug("job_id: " + str(job.id))
        self.log.debug("job_name: " + str(job.name))

        self.queueLock.release()
        self.log.debug("add|Releasing lock to job queue.")

        self.log.info("Added job %s:%d to queue" % (job.name, job.id))
        self.log.info("Job id: " + str(job.id))
        self.log.info("Job details: " + str(job.__dict__))

        return str(job.id)

    def addDead(self, job):
        """ addDead - add a job to the dead queue.

        Called by validateJob when a job validation fails.
        """
        if (not isinstance(job, TangoJob)):
            return -1
        job.setId(self._getNextID())
        self.log.info("addDead|Unassigning job %s" % str(job.id))
        job.makeUnassigned()
        job.retries = 0

        self.log.debug("addDead|Acquiring lock to job queue.")
        self.queueLock.acquire()
        self.log.debug("addDead|Acquired lock to job queue.")

        self.deadJobs.set(job.id, job)
        self.queueLock.release()
        self.log.debug("addDead|Released lock to job queue.")

        return job.id

    def remove(self, id):
        """remove - Remove job from live queue
        """
        status = -1
        self.log.debug("remove|Acquiring lock to job queue.")
        self.queueLock.acquire()
        self.log.debug("remove|Acquired lock to job queue.")
        if str(id) in self.liveJobs.keys():
            self.liveJobs.delete(id)
            status = 0

        self.queueLock.release()
        self.log.debug("remove|Relased lock to job queue.")

        if status == 0:
            self.log.debug("Removed job %s from queue" % id)
        else:
            self.log.error("Job %s not found in queue" % id)
        return str(status)

    def delJob(self, id, deadjob):
        """ delJob - Implements delJob() interface call
        @param id - The id of the job to remove
        @param deadjob - If 0, move the job from the live queue to the
        dead queue. If non-zero, remove the job from the dead queue
        and discard.
        """
        if deadjob == 0:
            return self.makeDead(id, "Requested by operator")
        else:
            status = -1
            self.queueLock.acquire()
            self.log.debug("delJob| Acquired lock to job queue.")
            if str(id) in self.deadJobs.keys():
                self.deadJobs.delete(id)
                status = 0
            self.queueLock.release()
            self.log.debug("delJob| Released lock to job queue.")

            if status == 0:
                self.log.debug("Removed job %s from dead queue" % id)
            else:
                self.log.error("Job %s not found in dead queue" % id)
            return str(status)

    def get(self, id):
        """get - retrieve job from live queue
        @param id - the id of the job to retrieve
        """
        self.queueLock.acquire()
        self.log.debug("get| Acquired lock to job queue.")
        if str(id) in self.liveJobs.keys():
            job = self.liveJobs.get(id)
        else:
            job = None
        self.queueLock.release()
        self.log.debug("get| Released lock to job queue.")
        return job

    def getNextPendingJob(self):
        """getNextPendingJob - Returns ID of next pending job from queue.
        Called by JobManager when Config.REUSE_VMS==False
        """
        self.queueLock.acquire()
        for id, job in self.liveJobs.iteritems():
            if job.isNotAssigned():
                self.queueLock.release()
                return id
        self.queueLock.release()
        return None

    def getNextPendingJobReuse(self):
        """getNextPendingJobReuse - Returns ID of next pending job and its VM.
        Called by JobManager when Config.REUSE_VMS==True
        """
        self.queueLock.acquire()
        for id, job in self.liveJobs.iteritems():

            # Create a pool if necessary
            if self.preallocator.poolSize(job.vm.name) == 0:
                self.preallocator.update(job.vm, Config.POOL_SIZE)

            # If the job hasn't been assigned to a worker yet, see if there
            # is a free VM
            if (job.isNotAssigned()):
                vm = self.preallocator.allocVM(job.vm.name)
                if vm:
                    self.queueLock.release()
                    return (id, vm)

        self.queueLock.release()
        return (None, None)

    def assignJob(self, jobId):
        """ assignJob - marks a job to be assigned
        """
        self.queueLock.acquire()
        self.log.debug("assignJob| Acquired lock to job queue.")
        job = self.liveJobs.get(jobId)
        self.log.debug("assignJob| Retrieved job.")
        self.log.info("assignJob|Assigning job %s" % str(job.id))
        job.makeAssigned()

        self.log.debug("assignJob| Releasing lock to job queue.")
        self.queueLock.release()
        self.log.debug("assignJob| Released lock to job queue.")

    def unassignJob(self, jobId):
        """ assignJob - marks a job to be unassigned
        """
        self.queueLock.acquire()
        self.log.debug("unassignJob| Acquired lock to job queue.")
        job = self.liveJobs.get(jobId)
        self.log.info("unassignJob|Unassigning job %s" % str(job.id))
        job.makeUnassigned()
        if job.retries is None:
            job.retries = 0
        else:
            job.retries += 1
            Config.job_retries += 1

        self.queueLock.release()
        self.log.debug("unassignJob| Released lock to job queue.")

    def makeDead(self, id, reason):
        """ makeDead - move a job from live queue to dead queue
        """
        self.log.info("makeDead| Making dead: " + str(id))
        self.queueLock.acquire()
        self.log.debug("makeDead| Acquired lock to job queue.")
        status = -1
        if str(id) in self.liveJobs.keys():
            self.log.info("makeDead| Job is in the queue")
            status = 0
<<<<<<< HEAD
            job = self.liveJobs.get(id)
            if job.assigned:
                newVM = self.preallocator.replaceVM(job.vm)
                self.liveJobs.delete(id)
                self.preallocator.freeVM(newVM)
            else:
                self.liveJobs.delete(id)
=======
            job = self.jobQueue.get(id)
            if job.assigned:
                #If the job is assigned, kill the VM, and create a new one.
                newVM = preallocator.replaceVM()
                self.jobQueue.delete(id)
                preallocator.freeVM(newVM)
            else:
                self.jobQueue(delete.id)
>>>>>>> 2c4f98ce
            self.log.info("Terminated job %s:%d: %s" %
                          (job.name, job.id, reason))
            self.deadJobs.set(id, job)
            job.appendTrace("%s|%s" % (datetime.utcnow().ctime(), reason))
        self.queueLock.release()
        self.log.debug("makeDead| Released lock to job queue.")
        return str(status)

    def getInfo(self):

        info = {}
        info['size'] = len(self.liveJobs.keys())
        info['size_deadjobs'] = len(self.deadJobs.keys())

        return info

    def reset(self):
        self.liveJobs._clean()
        self.deadJobs._clean()<|MERGE_RESOLUTION|>--- conflicted
+++ resolved
@@ -7,9 +7,7 @@
 # JobManager: Class that creates a thread object that looks for new
 # work on the job queue and assigns it to workers.
 #
-import time
-import threading
-import logging
+import time, threading, logging
 
 from datetime import datetime
 from config import Config
@@ -28,17 +26,14 @@
 #
 # - The dead list is a dictionary of the jobs that have completed.
 #
-
-
 class JobQueue:
-
     def __init__(self, preallocator):
-        self.liveJobs = TangoDictionary("liveJobs")
+        self.jobQueue = TangoDictionary("jobQueue")
         self.deadJobs = TangoDictionary("deadJobs")
         self.queueLock = threading.Lock()
         self.preallocator = preallocator
         self.log = logging.getLogger("JobQueue")
-        self.nextID = 1
+        self.nextID= 1
 
     def _getNextID(self):
         """_getNextID - updates and returns the next ID to be used for a job
@@ -52,7 +47,7 @@
 
         # If a job already exists in the queue at nextID, then try to find
         # an empty ID. If the queue is full, then return -1.
-        keys = self.liveJobs.keys()
+        keys = self.jobQueue.keys()
         if (str(id) in keys):
             id = -1
             for i in xrange(1, Config.MAX_JOBID + 1):
@@ -73,7 +68,7 @@
         This function assigns an ID number to a job and then adds it
         to the queue of live jobs.
         """
-        if (not isinstance(job, TangoJob)):
+        if (not isinstance(job,TangoJob)):
             return -1
         self.log.debug("add|Getting next ID")
         job.setId(self._getNextID())
@@ -91,13 +86,9 @@
         self.queueLock.acquire()
         self.log.debug("add| Acquired lock to job queue.")
 
-        self.liveJobs.set(job.id, job)
+        self.jobQueue.set(job.id, job)
         job.appendTrace("%s|Added job %s:%d to queue" %
-<<<<<<< HEAD
-                        (datetime.utcnow().ctime(), job.name, job.id))
-=======
                 (datetime.utcnow().ctime(), job.name, job.id))
->>>>>>> 2c4f98ce
 
         self.log.debug("Ref: " + str(job._remoteLocation))
         self.log.debug("job_id: " + str(job.id))
@@ -117,7 +108,7 @@
 
         Called by validateJob when a job validation fails.
         """
-        if (not isinstance(job, TangoJob)):
+        if (not isinstance(job,TangoJob)):
             return -1
         job.setId(self._getNextID())
         self.log.info("addDead|Unassigning job %s" % str(job.id))
@@ -141,8 +132,8 @@
         self.log.debug("remove|Acquiring lock to job queue.")
         self.queueLock.acquire()
         self.log.debug("remove|Acquired lock to job queue.")
-        if str(id) in self.liveJobs.keys():
-            self.liveJobs.delete(id)
+        if str(id) in self.jobQueue.keys():
+            self.jobQueue.delete(id)
             status = 0
 
         self.queueLock.release()
@@ -152,7 +143,7 @@
             self.log.debug("Removed job %s from queue" % id)
         else:
             self.log.error("Job %s not found in queue" % id)
-        return str(status)
+        return status
 
     def delJob(self, id, deadjob):
         """ delJob - Implements delJob() interface call
@@ -177,7 +168,8 @@
                 self.log.debug("Removed job %s from dead queue" % id)
             else:
                 self.log.error("Job %s not found in dead queue" % id)
-            return str(status)
+            return status
+
 
     def get(self, id):
         """get - retrieve job from live queue
@@ -185,8 +177,8 @@
         """
         self.queueLock.acquire()
         self.log.debug("get| Acquired lock to job queue.")
-        if str(id) in self.liveJobs.keys():
-            job = self.liveJobs.get(id)
+        if str(id) in self.jobQueue.keys():
+            job = self.jobQueue.get(id)
         else:
             job = None
         self.queueLock.release()
@@ -198,7 +190,7 @@
         Called by JobManager when Config.REUSE_VMS==False
         """
         self.queueLock.acquire()
-        for id, job in self.liveJobs.iteritems():
+        for id,job in self.jobQueue.iteritems():
             if job.isNotAssigned():
                 self.queueLock.release()
                 return id
@@ -210,7 +202,7 @@
         Called by JobManager when Config.REUSE_VMS==True
         """
         self.queueLock.acquire()
-        for id, job in self.liveJobs.iteritems():
+        for id, job in self.jobQueue.iteritems():
 
             # Create a pool if necessary
             if self.preallocator.poolSize(job.vm.name) == 0:
@@ -232,7 +224,7 @@
         """
         self.queueLock.acquire()
         self.log.debug("assignJob| Acquired lock to job queue.")
-        job = self.liveJobs.get(jobId)
+        job = self.jobQueue.get(jobId)
         self.log.debug("assignJob| Retrieved job.")
         self.log.info("assignJob|Assigning job %s" % str(job.id))
         job.makeAssigned()
@@ -246,7 +238,7 @@
         """
         self.queueLock.acquire()
         self.log.debug("unassignJob| Acquired lock to job queue.")
-        job = self.liveJobs.get(jobId)
+        job = self.jobQueue.get(jobId)
         self.log.info("unassignJob|Unassigning job %s" % str(job.id))
         job.makeUnassigned()
         if job.retries is None:
@@ -265,18 +257,9 @@
         self.queueLock.acquire()
         self.log.debug("makeDead| Acquired lock to job queue.")
         status = -1
-        if str(id) in self.liveJobs.keys():
+        if str(id) in self.jobQueue.keys():
             self.log.info("makeDead| Job is in the queue")
             status = 0
-<<<<<<< HEAD
-            job = self.liveJobs.get(id)
-            if job.assigned:
-                newVM = self.preallocator.replaceVM(job.vm)
-                self.liveJobs.delete(id)
-                self.preallocator.freeVM(newVM)
-            else:
-                self.liveJobs.delete(id)
-=======
             job = self.jobQueue.get(id)
             if job.assigned:
                 #If the job is assigned, kill the VM, and create a new one.
@@ -285,23 +268,18 @@
                 preallocator.freeVM(newVM)
             else:
                 self.jobQueue(delete.id)
->>>>>>> 2c4f98ce
             self.log.info("Terminated job %s:%d: %s" %
                           (job.name, job.id, reason))
             self.deadJobs.set(id, job)
-            job.appendTrace("%s|%s" % (datetime.utcnow().ctime(), reason))
+            job.appendTrace("%s|%s" %  (datetime.utcnow().ctime(), reason))
         self.queueLock.release()
         self.log.debug("makeDead| Released lock to job queue.")
-        return str(status)
+        return status
 
     def getInfo(self):
 
         info = {}
-        info['size'] = len(self.liveJobs.keys())
+        info['size'] = len(self.jobQueue.keys())
         info['size_deadjobs'] = len(self.deadJobs.keys())
 
-        return info
-
-    def reset(self):
-        self.liveJobs._clean()
-        self.deadJobs._clean()+        return info